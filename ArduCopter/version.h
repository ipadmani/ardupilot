#pragma once

#ifndef FORCE_VERSION_H_INCLUDE
#error version.h should never be included directly. You probably want to include AP_Common/AP_FWVersion.h
#endif

#include "ap_version.h"

<<<<<<< HEAD
#define THISFIRMWARE "ArduCopter V3.6.6-TMRS"
=======
#define THISFIRMWARE "ArduCopter V3.6.7"
>>>>>>> e08cbd54

// the following line is parsed by the autotest scripts
#define FIRMWARE_VERSION 3,6,7,FIRMWARE_VERSION_TYPE_OFFICIAL

#define FW_MAJOR 3
#define FW_MINOR 6
#define FW_PATCH 7
#define FW_TYPE FIRMWARE_VERSION_TYPE_OFFICIAL<|MERGE_RESOLUTION|>--- conflicted
+++ resolved
@@ -6,11 +6,7 @@
 
 #include "ap_version.h"
 
-<<<<<<< HEAD
-#define THISFIRMWARE "ArduCopter V3.6.6-TMRS"
-=======
-#define THISFIRMWARE "ArduCopter V3.6.7"
->>>>>>> e08cbd54
+#define THISFIRMWARE "ArduCopter V3.6.7-TMRS"
 
 // the following line is parsed by the autotest scripts
 #define FIRMWARE_VERSION 3,6,7,FIRMWARE_VERSION_TYPE_OFFICIAL
